--- conflicted
+++ resolved
@@ -152,15 +152,7 @@
             )}
             
             <Link href="/" className="flex items-center">
-<<<<<<< HEAD
               <RaypathLogo textSize="lg" />
-=======
-              <img
-                src={imageUrl}
-                alt="LiteLLM Brand"
-                className="h-10 w-auto"
-              />
->>>>>>> 31f806f7
             </Link>
           </div>
 
