import Link from "next/link"
import React, { useState, useEffect } from "react"
import type { MenuProps } from "antd"
import { Dropdown, Tooltip } from "antd"
import { getProxyBaseUrl, Organization } from "@/components/networking"
import { defaultOrg } from "@/components/common_components/default_org"
import { 
  UserOutlined,
  LogoutOutlined,
  LoginOutlined,
  BgColorsOutlined,
  CrownOutlined,
  MailOutlined,
  SafetyOutlined,
  MenuFoldOutlined,
  MenuUnfoldOutlined,
} from '@ant-design/icons'
import { clearTokenCookies } from "@/utils/cookieUtils"
import { fetchProxySettings } from "@/utils/proxyUtils"
import { useTheme } from "@/contexts/ThemeContext"
import { clearMCPAuthTokens } from "./mcp_tools/mcp_auth_storage"
import { RaypathLogo } from "@/components/ui/raypath-logo"

interface NavbarProps {
  userID: string | null;
  userEmail: string | null;
  userRole: string | null;
  premiumUser: boolean;
  proxySettings: any;
  setProxySettings: React.Dispatch<React.SetStateAction<any>>;
  accessToken: string | null;
  isPublicPage: boolean;
  sidebarCollapsed?: boolean;
  onToggleSidebar?: () => void;
}

const Navbar: React.FC<NavbarProps> = ({
  userID,
  userEmail,
  userRole,
  premiumUser,
  proxySettings,
  setProxySettings,
  accessToken,
  isPublicPage = false,
  sidebarCollapsed = false,
  onToggleSidebar,
}) => {
  const baseUrl = getProxyBaseUrl();
  const [logoutUrl, setLogoutUrl] = useState("");
  const { logoUrl } = useTheme();
  
  // Simple logo URL: use custom logo if available, otherwise default
  const imageUrl = logoUrl || `${baseUrl}/get_image`;

  useEffect(() => {
    const initializeProxySettings = async () => {
      if (accessToken) {
        const settings = await fetchProxySettings(accessToken);
        console.log("response from fetchProxySettings", settings);
        if (settings) {
          setProxySettings(settings);
        }
      }
    };

    initializeProxySettings();
  }, [accessToken]);

  useEffect(() => {
    setLogoutUrl(proxySettings?.PROXY_LOGOUT_URL || "");
  }, [proxySettings]);

  const handleLogout = () => {
    clearTokenCookies();
    clearMCPAuthTokens(); // Clear MCP auth tokens on logout
    window.location.href = logoutUrl;
  };

  const userItems: MenuProps["items"] = [
    {
      key: "user-info",
      label: (
        <div className="px-3 py-3 border-b border-gray-100">
          <div className="flex items-center justify-between mb-3">
            <div className="flex items-center">
              <UserOutlined className="mr-2 text-gray-700" />
              <span className="text-sm font-semibold text-gray-900">{userID}</span>
            </div>
            {premiumUser ? (
              <Tooltip title="Premium User" placement="left">
                <div className="flex items-center bg-gradient-to-r from-amber-500 to-yellow-500 text-white px-2 py-0.5 rounded-full cursor-help">
                  <CrownOutlined className="mr-1 text-xs" />
                  <span className="text-xs font-medium">Premium</span>
                </div>
              </Tooltip>
            ) : (
              <Tooltip title="Upgrade to Premium for advanced features" placement="left">
                <div className="flex items-center bg-gray-100 text-gray-500 px-2 py-0.5 rounded-full cursor-help">
                  <CrownOutlined className="mr-1 text-xs" />
                  <span className="text-xs font-medium">Standard</span>
                </div>
              </Tooltip>
            )}
          </div>
          <div className="space-y-2">
            <div className="flex items-center text-sm">
              <SafetyOutlined className="mr-2 text-gray-400 text-xs" />
              <span className="text-gray-500 text-xs">Role</span>
              <span className="ml-auto text-gray-700 font-medium">{userRole}</span>
            </div>
            <div className="flex items-center text-sm">
              <MailOutlined className="mr-2 text-gray-400 text-xs" />
              <span className="text-gray-500 text-xs">Email</span>
              <span className="ml-auto text-gray-700 font-medium truncate max-w-[150px]" title={userEmail || "Unknown"}>
                {userEmail || "Unknown"}
              </span>
            </div>
          </div>
        </div>
      ),
    },
    {
      key: "logout",
      label: (
        <div className="flex items-center py-2 px-3 hover:bg-gray-50 rounded-md mx-1 my-1" onClick={handleLogout}>
          <LogoutOutlined className="mr-3 text-gray-600" />
          <span className="text-gray-800">Logout</span>
        </div>
      ),
    }
  ];


  return (
    <nav className="bg-white border-b border-gray-200 sticky top-0 z-10">
      <div className="w-full">
        <div className="flex items-center h-14 px-4"> {/* Increased height from h-12 to h-14 */}
          {/* Left side with collapse toggle and logo */}
          <div className="flex items-center flex-shrink-0">
            {/* Collapse/Expand Toggle Button - Larger */}
            {onToggleSidebar && (
              <button
                onClick={onToggleSidebar}
                className="flex items-center justify-center w-10 h-10 mr-2 text-gray-600 hover:text-gray-900 hover:bg-gray-100 rounded transition-colors"
                title={sidebarCollapsed ? "Expand sidebar" : "Collapse sidebar"}
              >
                <span className="text-lg">
                  {sidebarCollapsed ? <MenuUnfoldOutlined /> : <MenuFoldOutlined />}
                </span>
              </button>
            )}
            
            <Link href="/" className="flex items-center">
              <RaypathLogo textSize="lg" />
            </Link>
          </div>

          {/* Right side nav items */}
          <div className="flex items-center space-x-5 ml-auto">
            <a
              href="/docs"
              target="_blank"
              rel="noopener noreferrer"
<<<<<<< HEAD
              className="text-[13px] text-gray-600 hover:text-gray-900 transition-colors"
=======
              className="text-sm text-gray-600 hover:text-gray-900 transition-colors"
>>>>>>> 96c73029
            >
              API Docs
            </a>
            <a
              href="https://docs.litellm.ai/docs/"
              target="_blank"
              rel="noopener noreferrer"
              className="text-sm text-gray-600 hover:text-gray-900 transition-colors"
            >
              Docs
            </a>

            {!isPublicPage && (
            <Dropdown 
              menu={{ 
                items: userItems,
                className: "min-w-[200px]",
                style: {
                  padding: '8px',
                  marginTop: '8px',
                  borderRadius: '12px',
                  boxShadow: '0 4px 24px rgba(0, 0, 0, 0.08)'
                }
              }}
              overlayStyle={{
                minWidth: '200px'
              }}
            >
              <button className="inline-flex items-center text-sm text-gray-600 hover:text-gray-900 transition-colors">
                User
                <svg
                  className="ml-1 w-5 h-5 text-gray-500"
                  fill="none"
                  stroke="currentColor"
                  viewBox="0 0 24 24"
                >
                  <path strokeLinecap="round" strokeLinejoin="round" strokeWidth={1.5} d="M19 9l-7 7-7-7" />
                </svg>
              </button>
            </Dropdown>
            )}
          </div>
        </div>
      </div>
    </nav>
  );
};

export default Navbar;<|MERGE_RESOLUTION|>--- conflicted
+++ resolved
@@ -162,11 +162,7 @@
               href="/docs"
               target="_blank"
               rel="noopener noreferrer"
-<<<<<<< HEAD
-              className="text-[13px] text-gray-600 hover:text-gray-900 transition-colors"
-=======
               className="text-sm text-gray-600 hover:text-gray-900 transition-colors"
->>>>>>> 96c73029
             >
               API Docs
             </a>
