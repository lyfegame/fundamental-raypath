model_list:
  - model_name: fake-openai-endpoint
    litellm_params:
      model: openai/fake
      api_key: fake-key
      api_base: https://exampleopenaiendpoint-production.up.railway.app/
  - model_name: gpt-5-mini
    litellm_params:
      model: azure/gpt-5-mini
      api_base: os.environ/AZURE_GPT_5_MINI_API_BASE # runs os.getenv("AZURE_API_BASE")
      api_key: os.environ/AZURE_GPT_5_MINI_API_KEY # runs os.getenv("AZURE_API_KEY")
      stream_timeout: 60
      merge_reasoning_content_in_choices: true
    model_info:
      mode: chat
  - model_name: ollama-deepseek-r1
    litellm_params:
      model: ollama/deepseek-r1:1.5b
    model_info:
      mode: chat

router_settings:
<<<<<<< HEAD
  model_group_alias: {"my-fake-gpt-4": "fake-openai-endpoint"}
=======
  model_group_alias: {"my-fake-gpt-4": "fake-openai-endpoint"}

litellm_settings:
  callbacks: ["otel"]
  success_callback: ["braintrust"]
>>>>>>> 6d36219a
<|MERGE_RESOLUTION|>--- conflicted
+++ resolved
@@ -20,12 +20,8 @@
       mode: chat
 
 router_settings:
-<<<<<<< HEAD
   model_group_alias: {"my-fake-gpt-4": "fake-openai-endpoint"}
-=======
-  model_group_alias: {"my-fake-gpt-4": "fake-openai-endpoint"}
-
+  
 litellm_settings:
   callbacks: ["otel"]
-  success_callback: ["braintrust"]
->>>>>>> 6d36219a
+  success_callback: ["braintrust"]